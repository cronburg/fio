--- conflicted
+++ resolved
@@ -691,15 +691,9 @@
 		s = __get_sample(samples, log_offset, i);
 		io_u_plat = (unsigned int*)(s->val);
 		fprintf(f, "%lu, %u, %u, ", (unsigned long)s->time
-<<<<<<< HEAD
-						, io_sample_ddir(s), s->bs);
-		for (j = 0; j < FIO_IO_U_PLAT_NR - 1; j++) {
-			fprintf(f, "%lu, ", (unsigned long) io_u_plat[j]); 
-=======
 		       , io_sample_ddir(s), s->bs);
 		for (j = 0; j < FIO_IO_U_PLAT_NR - stride; j += stride) {
 			fprintf(f, "%lu, ", (unsigned long) hist_sum(j, stride, io_u_plat)); 
->>>>>>> 5e06ae34
 		}
 		fprintf(f, "%lu\n", (unsigned long) 
 		        hist_sum(FIO_IO_U_PLAT_NR - stride, stride, io_u_plat));
