#ifndef FIO_SERVER_H
#define FIO_SERVER_H

#include <inttypes.h>
#include <string.h>
#include <sys/time.h>
#include <netinet/in.h>

#include "stat.h"
#include "os/os.h"
#include "diskutil.h"

#define FIO_NET_PORT 8765

/*
 * On-wire encoding is little endian
 */
struct fio_net_cmd {
	uint16_t version;	/* protocol version */
	uint16_t opcode;	/* command opcode */
	uint32_t flags;		/* modifier flags */
	uint64_t tag;		/* passed back on reply */
	uint32_t pdu_len;	/* length of post-cmd layload */
	/*
	 * These must be immediately before the payload, anything before
	 * these fields are checksummed.
	 */
	uint16_t cmd_crc16;	/* cmd checksum */
	uint16_t pdu_crc16;	/* payload checksum */
	uint8_t payload[0];	/* payload */
};

struct fio_net_cmd_reply {
	struct flist_head list;
	struct timeval tv;
	uint64_t saved_tag;
	uint16_t opcode;
};

enum {
<<<<<<< HEAD
	FIO_SERVER_VER			= 16,

	FIO_SERVER_MAX_FRAGMENT_PDU	= 1024,

	FIO_NET_CMD_QUIT		= 1,
	FIO_NET_CMD_EXIT		= 2,
	FIO_NET_CMD_JOB			= 3,
	FIO_NET_CMD_JOBLINE		= 4,
	FIO_NET_CMD_TEXT		= 5,
	FIO_NET_CMD_TS			= 6,
	FIO_NET_CMD_GS			= 7,
	FIO_NET_CMD_SEND_ETA		= 8,
	FIO_NET_CMD_ETA			= 9,
	FIO_NET_CMD_PROBE		= 10,
	FIO_NET_CMD_START		= 11,
	FIO_NET_CMD_STOP		= 12,
	FIO_NET_CMD_DU			= 13,
	FIO_NET_CMD_SERVER_START	= 14,
	FIO_NET_CMD_ADD_JOB		= 15,
	FIO_NET_CMD_RUN			= 16,
	FIO_NET_CMD_IOLOG		= 17,
	FIO_NET_CMD_UPDATE_JOB		= 18,
	FIO_NET_CMD_NR			= 19,

	FIO_NET_CMD_F_MORE		= 1UL << 0,
=======
	FIO_SERVER_VER		= 8,

	FIO_SERVER_MAX_PDU	= 1024,

	FIO_NET_CMD_QUIT	= 1,
	FIO_NET_CMD_EXIT	= 2,
	FIO_NET_CMD_JOB		= 3,
	FIO_NET_CMD_JOBLINE	= 4,
	FIO_NET_CMD_TEXT	= 5,
	FIO_NET_CMD_TS		= 6,
	FIO_NET_CMD_GS		= 7,
	FIO_NET_CMD_SEND_ETA	= 8,
	FIO_NET_CMD_ETA		= 9,
	FIO_NET_CMD_PROBE	= 10,
	FIO_NET_CMD_START	= 11,
	FIO_NET_CMD_STOP	= 12,
	FIO_NET_CMD_DU		= 13,
	FIO_NET_CMD_RUN		= 14,
	FIO_NET_CMD_NR		= 15,

	FIO_NET_CMD_F_MORE	= 1UL << 0,
>>>>>>> b7f05eb0

	/* crc does not include the crc fields */
	FIO_NET_CMD_CRC_SZ		= sizeof(struct fio_net_cmd) -
						2 * sizeof(uint16_t),

	FIO_NET_NAME_MAX		= 256,

	FIO_NET_CLIENT_TIMEOUT		= 5000,
};

struct cmd_ts_pdu {
	struct thread_stat ts;
	struct group_run_stats rs;
};

struct cmd_du_pdu {
	struct disk_util_stat dus;
	struct disk_util_agg agg;
};

struct cmd_probe_pdu {
	uint8_t hostname[64];
	uint8_t bigendian;
	uint8_t fio_version[32];
	uint8_t os;
	uint8_t arch;
	uint8_t bpp;
	uint32_t cpus;
	uint64_t flags;
};

struct cmd_single_line_pdu {
	uint16_t len;
	uint8_t text[0];
};

struct cmd_line_pdu {
	uint16_t lines;
	uint16_t client_type;
	struct cmd_single_line_pdu options[0];
};

struct cmd_job_pdu {
	uint32_t buf_len;
	uint32_t client_type;
	uint8_t buf[0];
};

struct cmd_start_pdu {
	uint32_t jobs;
};

struct cmd_end_pdu {
	uint32_t error;
	uint32_t signal;
};

struct cmd_add_job_pdu {
	uint32_t thread_number;
	uint32_t groupid;
	struct thread_options_pack top;
};

struct cmd_text_pdu {
	uint32_t level;
	uint32_t buf_len;
	uint64_t log_sec;
	uint64_t log_usec;
	uint8_t buf[0];
};

struct cmd_iolog_pdu {
	uint32_t thread_number;
	uint32_t nr_samples;
	uint32_t log_type;
	uint8_t name[FIO_NET_NAME_MAX];
	struct io_sample samples[0];
};

extern int fio_start_server(char *);
extern int fio_server_text_output(int, const char *, size_t);
extern int fio_net_send_cmd(int, uint16_t, const void *, off_t, uint64_t *, struct flist_head *);
extern int fio_net_send_simple_cmd(int, uint16_t, uint64_t, struct flist_head *);
extern void fio_server_set_arg(const char *);
extern int fio_server_parse_string(const char *, char **, int *, int *, struct in_addr *, struct in6_addr *, int *);
extern int fio_server_parse_host(const char *, int *, struct in_addr *, struct in6_addr *);
extern const char *fio_server_op(unsigned int);
extern void fio_server_got_signal(int);

struct thread_stat;
struct group_run_stats;
extern void fio_server_send_ts(struct thread_stat *, struct group_run_stats *);
extern void fio_server_send_gs(struct group_run_stats *);
extern void fio_server_send_du(void);

extern int fio_recv_data(int sk, void *p, unsigned int len);
extern int fio_send_data(int sk, const void *p, unsigned int len);
extern void fio_net_cmd_crc(struct fio_net_cmd *);
extern void fio_net_cmd_crc_pdu(struct fio_net_cmd *, const void *);
extern struct fio_net_cmd *fio_net_recv_cmd(int sk);

extern int fio_send_iolog(struct thread_data *, struct io_log *, const char *);
extern void fio_server_send_add_job(struct thread_data *);
extern void fio_server_send_start(struct thread_data *);
extern int fio_net_send_stop(int sk, int error, int signal);
extern int fio_net_send_quit(int sk);

extern int exit_backend;
extern int fio_net_port;

static inline void __fio_init_net_cmd(struct fio_net_cmd *cmd, uint16_t opcode,
				      uint32_t pdu_len, uint64_t tag)
{
	memset(cmd, 0, sizeof(*cmd));

	cmd->version	= __cpu_to_le16(FIO_SERVER_VER);
	cmd->opcode	= cpu_to_le16(opcode);
	cmd->tag	= cpu_to_le64(tag);
	cmd->pdu_len	= cpu_to_le32(pdu_len);
}


static inline void fio_init_net_cmd(struct fio_net_cmd *cmd, uint16_t opcode,
				    const void *pdu, uint32_t pdu_len,
				    uint64_t tag)
{
	__fio_init_net_cmd(cmd, opcode, pdu_len, tag);

	if (pdu)
		memcpy(&cmd->payload, pdu, pdu_len);
}

#endif<|MERGE_RESOLUTION|>--- conflicted
+++ resolved
@@ -38,8 +38,7 @@
 };
 
 enum {
-<<<<<<< HEAD
-	FIO_SERVER_VER			= 16,
+	FIO_SERVER_VER			= 17,
 
 	FIO_SERVER_MAX_FRAGMENT_PDU	= 1024,
 
@@ -64,29 +63,6 @@
 	FIO_NET_CMD_NR			= 19,
 
 	FIO_NET_CMD_F_MORE		= 1UL << 0,
-=======
-	FIO_SERVER_VER		= 8,
-
-	FIO_SERVER_MAX_PDU	= 1024,
-
-	FIO_NET_CMD_QUIT	= 1,
-	FIO_NET_CMD_EXIT	= 2,
-	FIO_NET_CMD_JOB		= 3,
-	FIO_NET_CMD_JOBLINE	= 4,
-	FIO_NET_CMD_TEXT	= 5,
-	FIO_NET_CMD_TS		= 6,
-	FIO_NET_CMD_GS		= 7,
-	FIO_NET_CMD_SEND_ETA	= 8,
-	FIO_NET_CMD_ETA		= 9,
-	FIO_NET_CMD_PROBE	= 10,
-	FIO_NET_CMD_START	= 11,
-	FIO_NET_CMD_STOP	= 12,
-	FIO_NET_CMD_DU		= 13,
-	FIO_NET_CMD_RUN		= 14,
-	FIO_NET_CMD_NR		= 15,
-
-	FIO_NET_CMD_F_MORE	= 1UL << 0,
->>>>>>> b7f05eb0
 
 	/* crc does not include the crc fields */
 	FIO_NET_CMD_CRC_SZ		= sizeof(struct fio_net_cmd) -
