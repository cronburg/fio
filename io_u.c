#include <unistd.h>
#include <fcntl.h>
#include <string.h>
#include <signal.h>
#include <time.h>
#include <assert.h>

#include "fio.h"
#include "hash.h"
#include "verify.h"
#include "trim.h"
#include "lib/rand.h"
#include "lib/axmap.h"

struct io_completion_data {
	int nr;				/* input */

	int error;			/* output */
	unsigned long bytes_done[DDIR_RWDIR_CNT];	/* output */
	struct timeval time;		/* output */
};

/*
 * The ->io_axmap contains a map of blocks we have or have not done io
 * to yet. Used to make sure we cover the entire range in a fair fashion.
 */
static int random_map_free(struct fio_file *f, const unsigned long long block)
{
	return !axmap_isset(f->io_axmap, block);
}

/*
 * Mark a given offset as used in the map.
 */
static void mark_random_map(struct thread_data *td, struct io_u *io_u)
{
	unsigned int min_bs = td->o.rw_min_bs;
	struct fio_file *f = io_u->file;
	unsigned long long block;
	unsigned int nr_blocks;

	block = (io_u->offset - f->file_offset) / (unsigned long long) min_bs;
	nr_blocks = (io_u->buflen + min_bs - 1) / min_bs;

<<<<<<< HEAD
		fio_assert(td, idx < f->num_maps);

		this_blocks = nr_blocks;
		if (this_blocks + bit > BLOCKS_PER_MAP)
			this_blocks = BLOCKS_PER_MAP - bit;

		do {
			if (this_blocks == BLOCKS_PER_MAP)
				mask = -1UL;
			else
				mask = ((1UL << this_blocks) - 1) << bit;

			if (!(f->file_map[idx] & mask))
				break;

			this_blocks--;
		} while (this_blocks);

		if (!this_blocks)
			break;

		f->file_map[idx] |= mask;
		nr_blocks -= this_blocks;
		blocks += this_blocks;
		block += this_blocks;
	}
=======
	if (!(io_u->flags & IO_U_F_BUSY_OK))
		nr_blocks = axmap_set_nr(f->io_axmap, block, nr_blocks);
>>>>>>> a7f5831f

	if ((nr_blocks * min_bs) < io_u->buflen)
		io_u->buflen = nr_blocks * min_bs;
}

static unsigned long long last_block(struct thread_data *td, struct fio_file *f,
				     enum fio_ddir ddir)
{
	unsigned long long max_blocks;
	unsigned long long max_size;

	assert(ddir_rw(ddir));

	/*
	 * Hmm, should we make sure that ->io_size <= ->real_file_size?
	 */
	max_size = f->io_size;
	if (max_size > f->real_file_size)
		max_size = f->real_file_size;

	if (td->o.zone_range)
		max_size = td->o.zone_range;

	max_blocks = max_size / (unsigned long long) td->o.ba[ddir];
	if (!max_blocks)
		return 0;

	return max_blocks;
}

static int __get_next_rand_offset(struct thread_data *td, struct fio_file *f,
				  enum fio_ddir ddir, unsigned long long *b)
{
	unsigned long long r;

	if (td->o.random_generator == FIO_RAND_GEN_TAUSWORTHE) {
		unsigned long long rmax, lastb;

		lastb = last_block(td, f, ddir);
		if (!lastb)
			return 1;

		rmax = td->o.use_os_rand ? OS_RAND_MAX : FRAND_MAX;

		if (td->o.use_os_rand) {
			rmax = OS_RAND_MAX;
			r = os_random_long(&td->random_state);
		} else {
			rmax = FRAND_MAX;
			r = __rand(&td->__random_state);
		}

		dprint(FD_RANDOM, "off rand %llu\n", r);

		*b = (lastb - 1) * (r / ((unsigned long long) rmax + 1.0));
	} else {
		uint64_t off = 0;

		if (lfsr_next(&f->lfsr, &off))
			return 1;

		*b = off;
	}

	/*
	 * if we are not maintaining a random map, we are done.
	 */
	if (!file_randommap(td, f))
		goto ret;

	/*
	 * calculate map offset and check if it's free
	 */
	if (random_map_free(f, *b))
		goto ret;

	dprint(FD_RANDOM, "get_next_rand_offset: offset %llu busy\n", *b);

	*b = axmap_next_free(f->io_axmap, *b);
	if (*b == (uint64_t) -1ULL)
		return 1;
ret:
	return 0;
}

static int __get_next_rand_offset_zipf(struct thread_data *td,
				       struct fio_file *f, enum fio_ddir ddir,
				       unsigned long long *b)
{
	*b = zipf_next(&f->zipf);
	return 0;
}

static int __get_next_rand_offset_pareto(struct thread_data *td,
					 struct fio_file *f, enum fio_ddir ddir,
					 unsigned long long *b)
{
	*b = pareto_next(&f->zipf);
	return 0;
}

static int get_next_rand_offset(struct thread_data *td, struct fio_file *f,
				enum fio_ddir ddir, unsigned long long *b)
{
	if (td->o.random_distribution == FIO_RAND_DIST_RANDOM)
		return __get_next_rand_offset(td, f, ddir, b);
	else if (td->o.random_distribution == FIO_RAND_DIST_ZIPF)
		return __get_next_rand_offset_zipf(td, f, ddir, b);
	else if (td->o.random_distribution == FIO_RAND_DIST_PARETO)
		return __get_next_rand_offset_pareto(td, f, ddir, b);

	log_err("fio: unknown random distribution: %d\n", td->o.random_distribution);
	return 1;
}

static int get_next_rand_block(struct thread_data *td, struct fio_file *f,
			       enum fio_ddir ddir, unsigned long long *b)
{
	if (!get_next_rand_offset(td, f, ddir, b))
		return 0;

	if (td->o.time_based) {
		fio_file_reset(f);
		if (!get_next_rand_offset(td, f, ddir, b))
			return 0;
	}

	dprint(FD_IO, "%s: rand offset failed, last=%llu, size=%llu\n",
			f->file_name, f->last_pos, f->real_file_size);
	return 1;
}

static int get_next_seq_offset(struct thread_data *td, struct fio_file *f,
			       enum fio_ddir ddir, unsigned long long *offset)
{
	assert(ddir_rw(ddir));

	if (f->last_pos >= f->io_size + get_start_offset(td) && td->o.time_based)
		f->last_pos = f->last_pos - f->io_size;

	if (f->last_pos < f->real_file_size) {
		unsigned long long pos;

		if (f->last_pos == f->file_offset && td->o.ddir_seq_add < 0)
			f->last_pos = f->real_file_size;

		pos = f->last_pos - f->file_offset;
		if (pos)
			pos += td->o.ddir_seq_add;

		*offset = pos;
		return 0;
	}

	return 1;
}

static int get_next_block(struct thread_data *td, struct io_u *io_u,
			  enum fio_ddir ddir, int rw_seq)
{
	struct fio_file *f = io_u->file;
	unsigned long long b, offset;
	int ret;

	assert(ddir_rw(ddir));

	b = offset = -1ULL;

	if (rw_seq) {
		if (td_random(td))
			ret = get_next_rand_block(td, f, ddir, &b);
		else
			ret = get_next_seq_offset(td, f, ddir, &offset);
	} else {
		io_u->flags |= IO_U_F_BUSY_OK;

		if (td->o.rw_seq == RW_SEQ_SEQ) {
			ret = get_next_seq_offset(td, f, ddir, &offset);
			if (ret)
				ret = get_next_rand_block(td, f, ddir, &b);
		} else if (td->o.rw_seq == RW_SEQ_IDENT) {
			if (f->last_start != -1ULL)
				offset = f->last_start - f->file_offset;
			else
				offset = 0;
			ret = 0;
		} else {
			log_err("fio: unknown rw_seq=%d\n", td->o.rw_seq);
			ret = 1;
		}
	}

	if (!ret) {
		if (offset != -1ULL)
			io_u->offset = offset;
		else if (b != -1ULL)
			io_u->offset = b * td->o.ba[ddir];
		else {
			log_err("fio: bug in offset generation: offset=%llu, b=%llu\n",
								offset, b);
			ret = 1;
		}
	}

	return ret;
}

/*
 * For random io, generate a random new block and see if it's used. Repeat
 * until we find a free one. For sequential io, just return the end of
 * the last io issued.
 */
static int __get_next_offset(struct thread_data *td, struct io_u *io_u)
{
	struct fio_file *f = io_u->file;
	enum fio_ddir ddir = io_u->ddir;
	int rw_seq_hit = 0;

	assert(ddir_rw(ddir));

	if (td->o.ddir_seq_nr && !--td->ddir_seq_nr) {
		rw_seq_hit = 1;
		td->ddir_seq_nr = td->o.ddir_seq_nr;
	}

	if (get_next_block(td, io_u, ddir, rw_seq_hit))
		return 1;

	if (io_u->offset >= f->io_size) {
		dprint(FD_IO, "get_next_offset: offset %llu >= io_size %llu\n",
					io_u->offset, f->io_size);
		return 1;
	}

	io_u->offset += f->file_offset;
	if (io_u->offset >= f->real_file_size) {
		dprint(FD_IO, "get_next_offset: offset %llu >= size %llu\n",
					io_u->offset, f->real_file_size);
		return 1;
	}

	return 0;
}

static int get_next_offset(struct thread_data *td, struct io_u *io_u)
{
	if (td->flags & TD_F_PROFILE_OPS) {
		struct prof_io_ops *ops = &td->prof_io_ops;

		if (ops->fill_io_u_off)
			return ops->fill_io_u_off(td, io_u);
	}

	return __get_next_offset(td, io_u);
}

static inline int io_u_fits(struct thread_data *td, struct io_u *io_u,
			    unsigned int buflen)
{
	struct fio_file *f = io_u->file;

	return io_u->offset + buflen <= f->io_size + get_start_offset(td);
}

static unsigned int __get_next_buflen(struct thread_data *td, struct io_u *io_u)
{
	const int ddir = io_u->ddir;
	unsigned int buflen = 0;
	unsigned int minbs, maxbs;
	unsigned long r, rand_max;

	assert(ddir_rw(ddir));

	minbs = td->o.min_bs[ddir];
	maxbs = td->o.max_bs[ddir];

	if (minbs == maxbs)
		return minbs;

	/*
	 * If we can't satisfy the min block size from here, then fail
	 */
	if (!io_u_fits(td, io_u, minbs))
		return 0;

	if (td->o.use_os_rand)
		rand_max = OS_RAND_MAX;
	else
		rand_max = FRAND_MAX;

	do {
		if (td->o.use_os_rand)
			r = os_random_long(&td->bsrange_state);
		else
			r = __rand(&td->__bsrange_state);

		if (!td->o.bssplit_nr[ddir]) {
			buflen = 1 + (unsigned int) ((double) maxbs *
					(r / (rand_max + 1.0)));
			if (buflen < minbs)
				buflen = minbs;
		} else {
			long perc = 0;
			unsigned int i;

			for (i = 0; i < td->o.bssplit_nr[ddir]; i++) {
				struct bssplit *bsp = &td->o.bssplit[ddir][i];

				buflen = bsp->bs;
				perc += bsp->perc;
				if ((r <= ((rand_max / 100L) * perc)) &&
				    io_u_fits(td, io_u, buflen))
					break;
			}
		}

		if (!td->o.bs_unaligned && is_power_of_2(minbs))
			buflen = (buflen + minbs - 1) & ~(minbs - 1);

	} while (!io_u_fits(td, io_u, buflen));

	return buflen;
}

static unsigned int get_next_buflen(struct thread_data *td, struct io_u *io_u)
{
	if (td->flags & TD_F_PROFILE_OPS) {
		struct prof_io_ops *ops = &td->prof_io_ops;

		if (ops->fill_io_u_size)
			return ops->fill_io_u_size(td, io_u);
	}

	return __get_next_buflen(td, io_u);
}

static void set_rwmix_bytes(struct thread_data *td)
{
	unsigned int diff;

	/*
	 * we do time or byte based switch. this is needed because
	 * buffered writes may issue a lot quicker than they complete,
	 * whereas reads do not.
	 */
	diff = td->o.rwmix[td->rwmix_ddir ^ 1];
	td->rwmix_issues = (td->io_issues[td->rwmix_ddir] * diff) / 100;
}

static inline enum fio_ddir get_rand_ddir(struct thread_data *td)
{
	unsigned int v;
	unsigned long r;

	if (td->o.use_os_rand) {
		r = os_random_long(&td->rwmix_state);
		v = 1 + (int) (100.0 * (r / (OS_RAND_MAX + 1.0)));
	} else {
		r = __rand(&td->__rwmix_state);
		v = 1 + (int) (100.0 * (r / (FRAND_MAX + 1.0)));
	}

	if (v <= td->o.rwmix[DDIR_READ])
		return DDIR_READ;

	return DDIR_WRITE;
}

static enum fio_ddir rate_ddir(struct thread_data *td, enum fio_ddir ddir)
{
	enum fio_ddir odir = ddir ^ 1;
	struct timeval t;
	long usec;

	assert(ddir_rw(ddir));

	if (td->rate_pending_usleep[ddir] <= 0)
		return ddir;

	/*
	 * We have too much pending sleep in this direction. See if we
	 * should switch.
	 */
	if (td_rw(td)) {
		/*
		 * Other direction does not have too much pending, switch
		 */
		if (td->rate_pending_usleep[odir] < 100000)
			return odir;

		/*
		 * Both directions have pending sleep. Sleep the minimum time
		 * and deduct from both.
		 */
		if (td->rate_pending_usleep[ddir] <=
			td->rate_pending_usleep[odir]) {
			usec = td->rate_pending_usleep[ddir];
		} else {
			usec = td->rate_pending_usleep[odir];
			ddir = odir;
		}
	} else
		usec = td->rate_pending_usleep[ddir];

	/*
	 * We are going to sleep, ensure that we flush anything pending as
	 * not to skew our latency numbers.
	 *
	 * Changed to only monitor 'in flight' requests here instead of the
	 * td->cur_depth, b/c td->cur_depth does not accurately represent
	 * io's that have been actually submitted to an async engine,
	 * and cur_depth is meaningless for sync engines.
	 */
	if (td->io_u_in_flight) {
		int fio_unused ret;

		ret = io_u_queued_complete(td, td->io_u_in_flight, NULL);
	}

	fio_gettime(&t, NULL);
	usec_sleep(td, usec);
	usec = utime_since_now(&t);

	td->rate_pending_usleep[ddir] -= usec;

	odir = ddir ^ 1;
	if (td_rw(td) && __should_check_rate(td, odir))
		td->rate_pending_usleep[odir] -= usec;

	if (ddir_trim(ddir))
		return ddir;
	return ddir;
}

/*
 * Return the data direction for the next io_u. If the job is a
 * mixed read/write workload, check the rwmix cycle and switch if
 * necessary.
 */
static enum fio_ddir get_rw_ddir(struct thread_data *td)
{
	enum fio_ddir ddir;

	/*
	 * see if it's time to fsync
	 */
	if (td->o.fsync_blocks &&
	   !(td->io_issues[DDIR_WRITE] % td->o.fsync_blocks) &&
	     td->io_issues[DDIR_WRITE] && should_fsync(td))
		return DDIR_SYNC;

	/*
	 * see if it's time to fdatasync
	 */
	if (td->o.fdatasync_blocks &&
	   !(td->io_issues[DDIR_WRITE] % td->o.fdatasync_blocks) &&
	     td->io_issues[DDIR_WRITE] && should_fsync(td))
		return DDIR_DATASYNC;

	/*
	 * see if it's time to sync_file_range
	 */
	if (td->sync_file_range_nr &&
	   !(td->io_issues[DDIR_WRITE] % td->sync_file_range_nr) &&
	     td->io_issues[DDIR_WRITE] && should_fsync(td))
		return DDIR_SYNC_FILE_RANGE;

	if (td_rw(td)) {
		/*
		 * Check if it's time to seed a new data direction.
		 */
		if (td->io_issues[td->rwmix_ddir] >= td->rwmix_issues) {
			/*
			 * Put a top limit on how many bytes we do for
			 * one data direction, to avoid overflowing the
			 * ranges too much
			 */
			ddir = get_rand_ddir(td);

			if (ddir != td->rwmix_ddir)
				set_rwmix_bytes(td);

			td->rwmix_ddir = ddir;
		}
		ddir = td->rwmix_ddir;
	} else if (td_read(td))
		ddir = DDIR_READ;
	else if (td_write(td))
		ddir = DDIR_WRITE;
	else
		ddir = DDIR_TRIM;

	td->rwmix_ddir = rate_ddir(td, ddir);
	return td->rwmix_ddir;
}

static void set_rw_ddir(struct thread_data *td, struct io_u *io_u)
{
	io_u->ddir = get_rw_ddir(td);

	if (io_u->ddir == DDIR_WRITE && (td->io_ops->flags & FIO_BARRIER) &&
	    td->o.barrier_blocks &&
	   !(td->io_issues[DDIR_WRITE] % td->o.barrier_blocks) &&
	     td->io_issues[DDIR_WRITE])
		io_u->flags |= IO_U_F_BARRIER;
}

void put_file_log(struct thread_data *td, struct fio_file *f)
{
	int ret = put_file(td, f);

	if (ret)
		td_verror(td, ret, "file close");
}

void put_io_u(struct thread_data *td, struct io_u *io_u)
{
	td_io_u_lock(td);

	if (io_u->file && !(io_u->flags & IO_U_F_FREE_DEF))
		put_file_log(td, io_u->file);
	io_u->file = NULL;
	io_u->flags &= ~IO_U_F_FREE_DEF;
	io_u->flags |= IO_U_F_FREE;

	if (io_u->flags & IO_U_F_IN_CUR_DEPTH)
		td->cur_depth--;
	flist_del_init(&io_u->list);
	flist_add(&io_u->list, &td->io_u_freelist);
	td_io_u_unlock(td);
	td_io_u_free_notify(td);
}

void clear_io_u(struct thread_data *td, struct io_u *io_u)
{
	io_u->flags &= ~IO_U_F_FLIGHT;
	put_io_u(td, io_u);
}

void requeue_io_u(struct thread_data *td, struct io_u **io_u)
{
	struct io_u *__io_u = *io_u;

	dprint(FD_IO, "requeue %p\n", __io_u);

	td_io_u_lock(td);

	__io_u->flags |= IO_U_F_FREE;
	if ((__io_u->flags & IO_U_F_FLIGHT) && ddir_rw(__io_u->ddir))
		td->io_issues[__io_u->ddir]--;

	__io_u->flags &= ~IO_U_F_FLIGHT;
	if (__io_u->flags & IO_U_F_IN_CUR_DEPTH)
		td->cur_depth--;
	flist_del(&__io_u->list);
	flist_add_tail(&__io_u->list, &td->io_u_requeues);
	td_io_u_unlock(td);
	*io_u = NULL;
}

static int fill_io_u(struct thread_data *td, struct io_u *io_u)
{
	if (td->io_ops->flags & FIO_NOIO)
		goto out;

	set_rw_ddir(td, io_u);

	/*
	 * fsync() or fdatasync() or trim etc, we are done
	 */
	if (!ddir_rw(io_u->ddir))
		goto out;

	/*
	 * See if it's time to switch to a new zone
	 */
	if (td->zone_bytes >= td->o.zone_size && td->o.zone_skip) {
		td->zone_bytes = 0;
		io_u->file->file_offset += td->o.zone_range + td->o.zone_skip;
		io_u->file->last_pos = io_u->file->file_offset;
		td->io_skip_bytes += td->o.zone_skip;
	}

	/*
	 * No log, let the seq/rand engine retrieve the next buflen and
	 * position.
	 */
	if (get_next_offset(td, io_u)) {
		dprint(FD_IO, "io_u %p, failed getting offset\n", io_u);
		return 1;
	}

	io_u->buflen = get_next_buflen(td, io_u);
	if (!io_u->buflen) {
		dprint(FD_IO, "io_u %p, failed getting buflen\n", io_u);
		return 1;
	}

	if (io_u->offset + io_u->buflen > io_u->file->real_file_size) {
		dprint(FD_IO, "io_u %p, offset too large\n", io_u);
		dprint(FD_IO, "  off=%llu/%lu > %llu\n", io_u->offset,
				io_u->buflen, io_u->file->real_file_size);
		return 1;
	}

	/*
	 * mark entry before potentially trimming io_u
	 */
	if (td_random(td) && file_randommap(td, io_u->file))
		mark_random_map(td, io_u);

	/*
	 * If using a write iolog, store this entry.
	 */
out:
	dprint_io_u(io_u, "fill_io_u");
	td->zone_bytes += io_u->buflen;
	log_io_u(td, io_u);
	return 0;
}

static void __io_u_mark_map(unsigned int *map, unsigned int nr)
{
	int idx = 0;

	switch (nr) {
	default:
		idx = 6;
		break;
	case 33 ... 64:
		idx = 5;
		break;
	case 17 ... 32:
		idx = 4;
		break;
	case 9 ... 16:
		idx = 3;
		break;
	case 5 ... 8:
		idx = 2;
		break;
	case 1 ... 4:
		idx = 1;
	case 0:
		break;
	}

	map[idx]++;
}

void io_u_mark_submit(struct thread_data *td, unsigned int nr)
{
	__io_u_mark_map(td->ts.io_u_submit, nr);
	td->ts.total_submit++;
}

void io_u_mark_complete(struct thread_data *td, unsigned int nr)
{
	__io_u_mark_map(td->ts.io_u_complete, nr);
	td->ts.total_complete++;
}

void io_u_mark_depth(struct thread_data *td, unsigned int nr)
{
	int idx = 0;

	switch (td->cur_depth) {
	default:
		idx = 6;
		break;
	case 32 ... 63:
		idx = 5;
		break;
	case 16 ... 31:
		idx = 4;
		break;
	case 8 ... 15:
		idx = 3;
		break;
	case 4 ... 7:
		idx = 2;
		break;
	case 2 ... 3:
		idx = 1;
	case 1:
		break;
	}

	td->ts.io_u_map[idx] += nr;
}

static void io_u_mark_lat_usec(struct thread_data *td, unsigned long usec)
{
	int idx = 0;

	assert(usec < 1000);

	switch (usec) {
	case 750 ... 999:
		idx = 9;
		break;
	case 500 ... 749:
		idx = 8;
		break;
	case 250 ... 499:
		idx = 7;
		break;
	case 100 ... 249:
		idx = 6;
		break;
	case 50 ... 99:
		idx = 5;
		break;
	case 20 ... 49:
		idx = 4;
		break;
	case 10 ... 19:
		idx = 3;
		break;
	case 4 ... 9:
		idx = 2;
		break;
	case 2 ... 3:
		idx = 1;
	case 0 ... 1:
		break;
	}

	assert(idx < FIO_IO_U_LAT_U_NR);
	td->ts.io_u_lat_u[idx]++;
}

static void io_u_mark_lat_msec(struct thread_data *td, unsigned long msec)
{
	int idx = 0;

	switch (msec) {
	default:
		idx = 11;
		break;
	case 1000 ... 1999:
		idx = 10;
		break;
	case 750 ... 999:
		idx = 9;
		break;
	case 500 ... 749:
		idx = 8;
		break;
	case 250 ... 499:
		idx = 7;
		break;
	case 100 ... 249:
		idx = 6;
		break;
	case 50 ... 99:
		idx = 5;
		break;
	case 20 ... 49:
		idx = 4;
		break;
	case 10 ... 19:
		idx = 3;
		break;
	case 4 ... 9:
		idx = 2;
		break;
	case 2 ... 3:
		idx = 1;
	case 0 ... 1:
		break;
	}

	assert(idx < FIO_IO_U_LAT_M_NR);
	td->ts.io_u_lat_m[idx]++;
}

static void io_u_mark_latency(struct thread_data *td, unsigned long usec)
{
	if (usec < 1000)
		io_u_mark_lat_usec(td, usec);
	else
		io_u_mark_lat_msec(td, usec / 1000);
}

/*
 * Get next file to service by choosing one at random
 */
static struct fio_file *get_next_file_rand(struct thread_data *td,
					   enum fio_file_flags goodf,
					   enum fio_file_flags badf)
{
	struct fio_file *f;
	int fno;

	do {
		int opened = 0;
		unsigned long r;

		if (td->o.use_os_rand) {
			r = os_random_long(&td->next_file_state);
			fno = (unsigned int) ((double) td->o.nr_files
				* (r / (OS_RAND_MAX + 1.0)));
		} else {
			r = __rand(&td->__next_file_state);
			fno = (unsigned int) ((double) td->o.nr_files
				* (r / (FRAND_MAX + 1.0)));
		}

		f = td->files[fno];
		if (fio_file_done(f))
			continue;

		if (!fio_file_open(f)) {
			int err;

			err = td_io_open_file(td, f);
			if (err)
				continue;
			opened = 1;
		}

		if ((!goodf || (f->flags & goodf)) && !(f->flags & badf)) {
			dprint(FD_FILE, "get_next_file_rand: %p\n", f);
			return f;
		}
		if (opened)
			td_io_close_file(td, f);
	} while (1);
}

/*
 * Get next file to service by doing round robin between all available ones
 */
static struct fio_file *get_next_file_rr(struct thread_data *td, int goodf,
					 int badf)
{
	unsigned int old_next_file = td->next_file;
	struct fio_file *f;

	do {
		int opened = 0;

		f = td->files[td->next_file];

		td->next_file++;
		if (td->next_file >= td->o.nr_files)
			td->next_file = 0;

		dprint(FD_FILE, "trying file %s %x\n", f->file_name, f->flags);
		if (fio_file_done(f)) {
			f = NULL;
			continue;
		}

		if (!fio_file_open(f)) {
			int err;

			err = td_io_open_file(td, f);
			if (err) {
				dprint(FD_FILE, "error %d on open of %s\n",
					err, f->file_name);
				f = NULL;
				continue;
			}
			opened = 1;
		}

		dprint(FD_FILE, "goodf=%x, badf=%x, ff=%x\n", goodf, badf,
								f->flags);
		if ((!goodf || (f->flags & goodf)) && !(f->flags & badf))
			break;

		if (opened)
			td_io_close_file(td, f);

		f = NULL;
	} while (td->next_file != old_next_file);

	dprint(FD_FILE, "get_next_file_rr: %p\n", f);
	return f;
}

static struct fio_file *__get_next_file(struct thread_data *td)
{
	struct fio_file *f;

	assert(td->o.nr_files <= td->files_index);

	if (td->nr_done_files >= td->o.nr_files) {
		dprint(FD_FILE, "get_next_file: nr_open=%d, nr_done=%d,"
				" nr_files=%d\n", td->nr_open_files,
						  td->nr_done_files,
						  td->o.nr_files);
		return NULL;
	}

	f = td->file_service_file;
	if (f && fio_file_open(f) && !fio_file_closing(f)) {
		if (td->o.file_service_type == FIO_FSERVICE_SEQ)
			goto out;
		if (td->file_service_left--)
			goto out;
	}

	if (td->o.file_service_type == FIO_FSERVICE_RR ||
	    td->o.file_service_type == FIO_FSERVICE_SEQ)
		f = get_next_file_rr(td, FIO_FILE_open, FIO_FILE_closing);
	else
		f = get_next_file_rand(td, FIO_FILE_open, FIO_FILE_closing);

	td->file_service_file = f;
	td->file_service_left = td->file_service_nr - 1;
out:
	dprint(FD_FILE, "get_next_file: %p [%s]\n", f, f->file_name);
	return f;
}

static struct fio_file *get_next_file(struct thread_data *td)
{
	if (!(td->flags & TD_F_PROFILE_OPS)) {
		struct prof_io_ops *ops = &td->prof_io_ops;

		if (ops->get_next_file)
			return ops->get_next_file(td);
	}

	return __get_next_file(td);
}

static int set_io_u_file(struct thread_data *td, struct io_u *io_u)
{
	struct fio_file *f;

	do {
		f = get_next_file(td);
		if (!f)
			return 1;

		io_u->file = f;
		get_file(f);

		if (!fill_io_u(td, io_u))
			break;

		put_file_log(td, f);
		td_io_close_file(td, f);
		io_u->file = NULL;
		fio_file_set_done(f);
		td->nr_done_files++;
		dprint(FD_FILE, "%s: is done (%d of %d)\n", f->file_name,
					td->nr_done_files, td->o.nr_files);
	} while (1);

	return 0;
}


struct io_u *__get_io_u(struct thread_data *td)
{
	struct io_u *io_u = NULL;

	td_io_u_lock(td);

again:
	if (!flist_empty(&td->io_u_requeues))
		io_u = flist_entry(td->io_u_requeues.next, struct io_u, list);
	else if (!queue_full(td)) {
		io_u = flist_entry(td->io_u_freelist.next, struct io_u, list);

		io_u->buflen = 0;
		io_u->resid = 0;
		io_u->file = NULL;
		io_u->end_io = NULL;
	}

	if (io_u) {
		assert(io_u->flags & IO_U_F_FREE);
		io_u->flags &= ~(IO_U_F_FREE | IO_U_F_FREE_DEF);
		io_u->flags &= ~(IO_U_F_TRIMMED | IO_U_F_BARRIER);
		io_u->flags &= ~IO_U_F_VER_LIST;

		io_u->error = 0;
		flist_del(&io_u->list);
		flist_add_tail(&io_u->list, &td->io_u_busylist);
		td->cur_depth++;
		io_u->flags |= IO_U_F_IN_CUR_DEPTH;
	} else if (td->o.verify_async) {
		/*
		 * We ran out, wait for async verify threads to finish and
		 * return one
		 */
		pthread_cond_wait(&td->free_cond, &td->io_u_lock);
		goto again;
	}

	td_io_u_unlock(td);
	return io_u;
}

static int check_get_trim(struct thread_data *td, struct io_u *io_u)
{
	if (!(td->flags & TD_F_TRIM_BACKLOG))
		return 0;

	if (td->trim_entries) {
		int get_trim = 0;

		if (td->trim_batch) {
			td->trim_batch--;
			get_trim = 1;
		} else if (!(td->io_hist_len % td->o.trim_backlog) &&
			 td->last_ddir != DDIR_READ) {
			td->trim_batch = td->o.trim_batch;
			if (!td->trim_batch)
				td->trim_batch = td->o.trim_backlog;
			get_trim = 1;
		}

		if (get_trim && !get_next_trim(td, io_u))
			return 1;
	}

	return 0;
}

static int check_get_verify(struct thread_data *td, struct io_u *io_u)
{
	if (!(td->flags & TD_F_VER_BACKLOG))
		return 0;

	if (td->io_hist_len) {
		int get_verify = 0;

		if (td->verify_batch)
			get_verify = 1;
		else if (!(td->io_hist_len % td->o.verify_backlog) &&
			 td->last_ddir != DDIR_READ) {
			td->verify_batch = td->o.verify_batch;
			if (!td->verify_batch)
				td->verify_batch = td->o.verify_backlog;
			get_verify = 1;
		}

		if (get_verify && !get_next_verify(td, io_u)) {
			td->verify_batch--;
			return 1;
		}
	}

	return 0;
}

/*
 * Fill offset and start time into the buffer content, to prevent too
 * easy compressible data for simple de-dupe attempts. Do this for every
 * 512b block in the range, since that should be the smallest block size
 * we can expect from a device.
 */
static void small_content_scramble(struct io_u *io_u)
{
	unsigned int i, nr_blocks = io_u->buflen / 512;
	unsigned long long boffset;
	unsigned int offset;
	void *p, *end;

	if (!nr_blocks)
		return;

	p = io_u->xfer_buf;
	boffset = io_u->offset;
	io_u->buf_filled_len = 0;

	for (i = 0; i < nr_blocks; i++) {
		/*
		 * Fill the byte offset into a "random" start offset of
		 * the buffer, given by the product of the usec time
		 * and the actual offset.
		 */
		offset = (io_u->start_time.tv_usec ^ boffset) & 511;
		offset &= ~(sizeof(unsigned long long) - 1);
		if (offset >= 512 - sizeof(unsigned long long))
			offset -= sizeof(unsigned long long);
		memcpy(p + offset, &boffset, sizeof(boffset));

		end = p + 512 - sizeof(io_u->start_time);
		memcpy(end, &io_u->start_time, sizeof(io_u->start_time));
		p += 512;
		boffset += 512;
	}
}

/*
 * Return an io_u to be processed. Gets a buflen and offset, sets direction,
 * etc. The returned io_u is fully ready to be prepped and submitted.
 */
struct io_u *get_io_u(struct thread_data *td)
{
	struct fio_file *f;
	struct io_u *io_u;
	int do_scramble = 0;

	io_u = __get_io_u(td);
	if (!io_u) {
		dprint(FD_IO, "__get_io_u failed\n");
		return NULL;
	}

	if (check_get_verify(td, io_u))
		goto out;
	if (check_get_trim(td, io_u))
		goto out;

	/*
	 * from a requeue, io_u already setup
	 */
	if (io_u->file)
		goto out;

	/*
	 * If using an iolog, grab next piece if any available.
	 */
	if (td->flags & TD_F_READ_IOLOG) {
		if (read_iolog_get(td, io_u))
			goto err_put;
	} else if (set_io_u_file(td, io_u)) {
		dprint(FD_IO, "io_u %p, setting file failed\n", io_u);
		goto err_put;
	}

	f = io_u->file;
	assert(fio_file_open(f));

	if (ddir_rw(io_u->ddir)) {
		if (!io_u->buflen && !(td->io_ops->flags & FIO_NOIO)) {
			dprint(FD_IO, "get_io_u: zero buflen on %p\n", io_u);
			goto err_put;
		}

		f->last_start = io_u->offset;
		f->last_pos = io_u->offset + io_u->buflen;

		if (io_u->ddir == DDIR_WRITE) {
			if (td->flags & TD_F_REFILL_BUFFERS) {
				io_u_fill_buffer(td, io_u,
					io_u->xfer_buflen, io_u->xfer_buflen);
			} else if (td->flags & TD_F_SCRAMBLE_BUFFERS)
				do_scramble = 1;
			if (td->flags & TD_F_VER_NONE) {
				populate_verify_io_u(td, io_u);
				do_scramble = 0;
			}
		} else if (io_u->ddir == DDIR_READ) {
			/*
			 * Reset the buf_filled parameters so next time if the
			 * buffer is used for writes it is refilled.
			 */
			io_u->buf_filled_len = 0;
		}
	}

	/*
	 * Set io data pointers.
	 */
	io_u->xfer_buf = io_u->buf;
	io_u->xfer_buflen = io_u->buflen;

out:
	assert(io_u->file);
	if (!td_io_prep(td, io_u)) {
		if (!td->o.disable_slat)
			fio_gettime(&io_u->start_time, NULL);
		if (do_scramble)
			small_content_scramble(io_u);
		return io_u;
	}
err_put:
	dprint(FD_IO, "get_io_u failed\n");
	put_io_u(td, io_u);
	return NULL;
}

void io_u_log_error(struct thread_data *td, struct io_u *io_u)
{
	enum error_type_bit eb = td_error_type(io_u->ddir, io_u->error);
	const char *msg[] = { "read", "write", "sync", "datasync",
				"sync_file_range", "wait", "trim" };

	if (td_non_fatal_error(td, eb, io_u->error) && !td->o.error_dump)
		return;

	log_err("fio: io_u error");

	if (io_u->file)
		log_err(" on file %s", io_u->file->file_name);

	log_err(": %s\n", strerror(io_u->error));

	log_err("     %s offset=%llu, buflen=%lu\n", msg[io_u->ddir],
					io_u->offset, io_u->xfer_buflen);

	if (!td->error)
		td_verror(td, io_u->error, "io_u error");
}

static void account_io_completion(struct thread_data *td, struct io_u *io_u,
				  struct io_completion_data *icd,
				  const enum fio_ddir idx, unsigned int bytes)
{
	unsigned long lusec = 0;

	if (!td->o.disable_clat || !td->o.disable_bw)
		lusec = utime_since(&io_u->issue_time, &icd->time);

	if (!td->o.disable_lat) {
		unsigned long tusec;

		tusec = utime_since(&io_u->start_time, &icd->time);
		add_lat_sample(td, idx, tusec, bytes);

		if (td->o.max_latency && tusec > td->o.max_latency) {
			if (!td->error)
				log_err("fio: latency of %lu usec exceeds specified max (%u usec)\n", tusec, td->o.max_latency);
			td_verror(td, ETIMEDOUT, "max latency exceeded");
			icd->error = ETIMEDOUT;
		}
	}

	if (!td->o.disable_clat) {
		add_clat_sample(td, idx, lusec, bytes);
		io_u_mark_latency(td, lusec);
	}

	if (!td->o.disable_bw)
		add_bw_sample(td, idx, bytes, &icd->time);

	add_iops_sample(td, idx, &icd->time);
}

static long long usec_for_io(struct thread_data *td, enum fio_ddir ddir)
{
	unsigned long long secs, remainder, bps, bytes;
	bytes = td->this_io_bytes[ddir];
	bps = td->rate_bps[ddir];
	secs = bytes / bps;
	remainder = bytes % bps;
	return remainder * 1000000 / bps + secs * 1000000;
}

static void io_completed(struct thread_data *td, struct io_u *io_u,
			 struct io_completion_data *icd)
{
	struct fio_file *f;

	dprint_io_u(io_u, "io complete");

	td_io_u_lock(td);
	assert(io_u->flags & IO_U_F_FLIGHT);
	io_u->flags &= ~(IO_U_F_FLIGHT | IO_U_F_BUSY_OK);
	td_io_u_unlock(td);

	if (ddir_sync(io_u->ddir)) {
		td->last_was_sync = 1;
		f = io_u->file;
		if (f) {
			f->first_write = -1ULL;
			f->last_write = -1ULL;
		}
		return;
	}

	td->last_was_sync = 0;
	td->last_ddir = io_u->ddir;

	if (!io_u->error && ddir_rw(io_u->ddir)) {
		unsigned int bytes = io_u->buflen - io_u->resid;
		const enum fio_ddir idx = io_u->ddir;
		const enum fio_ddir odx = io_u->ddir ^ 1;
		int ret;

		td->io_blocks[idx]++;
		td->this_io_blocks[idx]++;
		td->io_bytes[idx] += bytes;

		if (!(io_u->flags & IO_U_F_VER_LIST))
			td->this_io_bytes[idx] += bytes;

		if (idx == DDIR_WRITE) {
			f = io_u->file;
			if (f) {
				if (f->first_write == -1ULL ||
				    io_u->offset < f->first_write)
					f->first_write = io_u->offset;
				if (f->last_write == -1ULL ||
				    ((io_u->offset + bytes) > f->last_write))
					f->last_write = io_u->offset + bytes;
			}
		}

		if (ramp_time_over(td) && (td->runstate == TD_RUNNING ||
					   td->runstate == TD_VERIFYING)) {
			account_io_completion(td, io_u, icd, idx, bytes);

			if (__should_check_rate(td, idx)) {
				td->rate_pending_usleep[idx] =
					(usec_for_io(td, idx) -
					 utime_since_now(&td->start));
			}
			if (idx != DDIR_TRIM && __should_check_rate(td, odx))
				td->rate_pending_usleep[odx] =
					(usec_for_io(td, odx) -
					 utime_since_now(&td->start));
		}

		if (td_write(td) && idx == DDIR_WRITE &&
		    td->o.do_verify &&
		    td->o.verify != VERIFY_NONE)
			log_io_piece(td, io_u);

		icd->bytes_done[idx] += bytes;

		if (io_u->end_io) {
			ret = io_u->end_io(td, io_u);
			if (ret && !icd->error)
				icd->error = ret;
		}
	} else if (io_u->error) {
		icd->error = io_u->error;
		io_u_log_error(td, io_u);
	}
	if (icd->error) {
		enum error_type_bit eb = td_error_type(io_u->ddir, icd->error);
		if (!td_non_fatal_error(td, eb, icd->error))
			return;
		/*
		 * If there is a non_fatal error, then add to the error count
		 * and clear all the errors.
		 */
		update_error_count(td, icd->error);
		td_clear_error(td);
		icd->error = 0;
		io_u->error = 0;
	}
}

static void init_icd(struct thread_data *td, struct io_completion_data *icd,
		     int nr)
{
	int ddir;
	if (!td->o.disable_clat || !td->o.disable_bw)
		fio_gettime(&icd->time, NULL);

	icd->nr = nr;

	icd->error = 0;
	for (ddir = DDIR_READ; ddir < DDIR_RWDIR_CNT; ddir++)
		icd->bytes_done[ddir] = 0;
}

static void ios_completed(struct thread_data *td,
			  struct io_completion_data *icd)
{
	struct io_u *io_u;
	int i;

	for (i = 0; i < icd->nr; i++) {
		io_u = td->io_ops->event(td, i);

		io_completed(td, io_u, icd);

		if (!(io_u->flags & IO_U_F_FREE_DEF))
			put_io_u(td, io_u);
	}
}

/*
 * Complete a single io_u for the sync engines.
 */
int io_u_sync_complete(struct thread_data *td, struct io_u *io_u,
		       unsigned long *bytes)
{
	struct io_completion_data icd;

	init_icd(td, &icd, 1);
	io_completed(td, io_u, &icd);

	if (!(io_u->flags & IO_U_F_FREE_DEF))
		put_io_u(td, io_u);

	if (icd.error) {
		td_verror(td, icd.error, "io_u_sync_complete");
		return -1;
	}

	if (bytes) {
		int ddir;

		for (ddir = DDIR_READ; ddir < DDIR_RWDIR_CNT; ddir++)
			bytes[ddir] += icd.bytes_done[ddir];
	}

	return 0;
}

/*
 * Called to complete min_events number of io for the async engines.
 */
int io_u_queued_complete(struct thread_data *td, int min_evts,
			 unsigned long *bytes)
{
	struct io_completion_data icd;
	struct timespec *tvp = NULL;
	int ret;
	struct timespec ts = { .tv_sec = 0, .tv_nsec = 0, };

	dprint(FD_IO, "io_u_queued_completed: min=%d\n", min_evts);

	if (!min_evts)
		tvp = &ts;

	ret = td_io_getevents(td, min_evts, td->o.iodepth_batch_complete, tvp);
	if (ret < 0) {
		td_verror(td, -ret, "td_io_getevents");
		return ret;
	} else if (!ret)
		return ret;

	init_icd(td, &icd, ret);
	ios_completed(td, &icd);
	if (icd.error) {
		td_verror(td, icd.error, "io_u_queued_complete");
		return -1;
	}

	if (bytes) {
		int ddir;

		for (ddir = DDIR_READ; ddir < DDIR_RWDIR_CNT; ddir++)
			bytes[ddir] += icd.bytes_done[ddir];
	}

	return 0;
}

/*
 * Call when io_u is really queued, to update the submission latency.
 */
void io_u_queued(struct thread_data *td, struct io_u *io_u)
{
	if (!td->o.disable_slat) {
		unsigned long slat_time;

		slat_time = utime_since(&io_u->start_time, &io_u->issue_time);
		add_slat_sample(td, io_u->ddir, slat_time, io_u->xfer_buflen);
	}
}

/*
 * "randomly" fill the buffer contents
 */
void io_u_fill_buffer(struct thread_data *td, struct io_u *io_u,
		      unsigned int min_write, unsigned int max_bs)
{
	io_u->buf_filled_len = 0;

	if (!td->o.zero_buffers) {
		unsigned int perc = td->o.compress_percentage;

		if (perc) {
			unsigned int seg = min_write;

			seg = min(min_write, td->o.compress_chunk);
			fill_random_buf_percentage(&td->buf_state, io_u->buf,
						perc, seg, max_bs);
		} else
			fill_random_buf(&td->buf_state, io_u->buf, max_bs);
	} else
		memset(io_u->buf, 0, max_bs);
}<|MERGE_RESOLUTION|>--- conflicted
+++ resolved
@@ -42,37 +42,8 @@
 	block = (io_u->offset - f->file_offset) / (unsigned long long) min_bs;
 	nr_blocks = (io_u->buflen + min_bs - 1) / min_bs;
 
-<<<<<<< HEAD
-		fio_assert(td, idx < f->num_maps);
-
-		this_blocks = nr_blocks;
-		if (this_blocks + bit > BLOCKS_PER_MAP)
-			this_blocks = BLOCKS_PER_MAP - bit;
-
-		do {
-			if (this_blocks == BLOCKS_PER_MAP)
-				mask = -1UL;
-			else
-				mask = ((1UL << this_blocks) - 1) << bit;
-
-			if (!(f->file_map[idx] & mask))
-				break;
-
-			this_blocks--;
-		} while (this_blocks);
-
-		if (!this_blocks)
-			break;
-
-		f->file_map[idx] |= mask;
-		nr_blocks -= this_blocks;
-		blocks += this_blocks;
-		block += this_blocks;
-	}
-=======
 	if (!(io_u->flags & IO_U_F_BUSY_OK))
 		nr_blocks = axmap_set_nr(f->io_axmap, block, nr_blocks);
->>>>>>> a7f5831f
 
 	if ((nr_blocks * min_bs) < io_u->buflen)
 		io_u->buflen = nr_blocks * min_bs;
